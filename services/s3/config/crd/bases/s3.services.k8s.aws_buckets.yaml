--- conflicted
+++ resolved
@@ -15,32 +15,6 @@
     plural: buckets
     singular: bucket
   scope: Namespaced
-<<<<<<< HEAD
-  versions:
-  - name: v1alpha1
-    schema:
-      openAPIV3Schema:
-        description: Bucket is the Schema for the Buckets API
-        properties:
-          apiVersion:
-            description: 'APIVersion defines the versioned schema of this representation
-              of an object. Servers should convert recognized schemas to the latest
-              internal value, and may reject unrecognized values. More info: https://git.k8s.io/community/contributors/devel/sig-architecture/api-conventions.md#resources'
-            type: string
-          kind:
-            description: 'Kind is a string value representing the REST resource this
-              object represents. Servers may infer this from the endpoint the client
-              submits requests to. Cannot be updated. In CamelCase. More info: https://git.k8s.io/community/contributors/devel/sig-architecture/api-conventions.md#types-kinds'
-            type: string
-          metadata:
-            type: object
-          spec:
-            description: BucketSpec defines the desired state of Bucket
-            properties:
-              acl:
-                type: string
-              createBucketConfiguration:
-=======
   subresources:
     status: {}
   validation:
@@ -118,7 +92,6 @@
                 description: Condition is the common struct used by all CRDs managed
                   by ACK service controllers to indicate terminal states  of the CR
                   and its backend AWS service API resource
->>>>>>> 8fba3fd4
                 properties:
                   locationConstraint:
                     type: string
